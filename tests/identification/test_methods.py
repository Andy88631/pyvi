# -*- coding: utf-8 -*-
"""
Test script for pyvi/identification/methods.py

Notes
-----
Developed for Python 3.6.1
@author: Damien Bouvier (Damien.Bouvier@ircam.fr)
"""

#==============================================================================
# Importations
#==============================================================================

import itertools as itr
import unittest
import numpy as np
from pyvi.identification.methods import (direct_method, order_method,
                                         term_method, iter_method,
                                         phase_method, KLS, orderKLS, termKLS,
                                         iterKLS, phaseKLS)
from pyvi.separation.methods import HPS, PS
from pyvi.volterra.combinatorial_basis import (_check_parameters,
                                               _compute_list_nb_coeff,
                                               compute_combinatorial_basis)
from pyvi.utilities.orthogonal_basis import LaguerreBasis


#==============================================================================
# Test Class
#==============================================================================

class DirectMethodTest(unittest.TestCase):

    N = 4
    L = 100
    rtol = 0
    atol = 1e-12
    method = staticmethod(direct_method)
    solvers = {'LS', 'QR'}
    cast_modes = {'real', 'imag', 'real-imag'}
    sigma = 1.

    def _set_kwargs(self):
        return {'M': 3}

    def _generate_kernels(self):
        return generate_kernels(self.N, **self.kwargs)

    def _create_input(self):
        return np.random.normal(scale=self.sigma, size=(self.L,))

    def _create_output(self, input_sig):
        return generate_output(input_sig, self.kernels_vec, self.N,
                               **self.kwargs)

    def _identification(self):
        list_kernels_est = dict()
        for solver, cast_mode in itr.product(self.solvers, self.cast_modes):
            list_kernels_est[(solver, cast_mode)] = \
                self.method(self.input_sig, self.output_data, self.N,
                            solver=solver, cast_mode=cast_mode, **self.kwargs)
        return list_kernels_est

    def setUp(self):
        self.kwargs = self._set_kwargs()
        self.kernels_vec, self.length = self._generate_kernels()
        self.input_sig = self._create_input()
        self.output_data = self._create_output(self.input_sig)
        self.list_kernels_est = self._identification()

    def test_check_keys_dict(self):
        keys = set(range(1, self.N+1))
        for key, kernels_est in self.list_kernels_est.items():
            with self.subTest(i=key):
                self.assertSetEqual(set(kernels_est.keys()), keys)

    def test_check_shape_kernels(self):
        for key, kernels_est in self.list_kernels_est.items():
            for n, h in kernels_est.items():
                with self.subTest(i=(n, key)):
                    self.assertEqual(h.shape, (self.length[n-1],))

    def test_correct_output(self):
        for key, kernels_est in self.list_kernels_est.items():
            for n, h in kernels_est.items():
                with self.subTest(i=(n, key)):
                    self.assertTrue(np.allclose(h, self.kernels_vec[n],
                                                rtol=self.rtol,
                                                atol=self.atol))


class OrderMethodTest(DirectMethodTest):

    method = staticmethod(order_method)

    def _create_output(self, input_sig):
        return generate_output(input_sig, self.kernels_vec, self.N,
                               by_order=True, **self.kwargs)


class TermMethodTest(DirectMethodTest):

    method = staticmethod(term_method)

    def _create_input(self):
        return super()._create_input() + 1j * super()._create_input()

    def _create_output(self, input_sig):
        sep_method = PS(self.N)
        input_coll = sep_method.gen_inputs(input_sig)
        output_coll = np.zeros(input_coll.shape)
        for ind in range(input_coll.shape[0]):
            output_coll[ind] = super()._create_output(input_coll[ind])
        _, output_data = sep_method.process_outputs(output_coll, raw_mode=True)
        return output_data


class IterMethodTest(TermMethodTest):

    method = staticmethod(iter_method)

    def _create_output(self, input_sig):
        sep_method = HPS(self.N)
        input_coll = sep_method.gen_inputs(input_sig)
        output_coll = np.zeros(input_coll.shape)
        for ind in range(input_coll.shape[0]):
            output_coll[ind] = generate_output(input_coll[ind],
                                               self.kernels_vec, self.N,
                                               **self.kwargs)
        return sep_method.process_outputs(output_coll)


class PhaseMethodTest(IterMethodTest):

    method = staticmethod(phase_method)


class DirectMethod_ListM_Test(DirectMethodTest):

    def _set_kwargs(self):
        return {'M': [3, 5, 0, 5]}


class OrderMethod_ListM_Test(OrderMethodTest, DirectMethod_ListM_Test):
    pass


class TermMethod_ListM_Test(TermMethodTest, DirectMethod_ListM_Test):
    pass


class IterMethod_ListM_Test(IterMethodTest, DirectMethod_ListM_Test):
    pass


class PhaseMethod_ListM_Test(PhaseMethodTest, DirectMethod_ListM_Test):
    pass


class DirectMethod_Projected_Test(DirectMethodTest):

    def _set_kwargs(self):
        return {'orthogonal_basis': LaguerreBasis(0.01, 3)}


class OrderMethod_Projected_Test(OrderMethodTest, DirectMethod_Projected_Test):
    pass


class TermMethod_Projected_Test(TermMethodTest, DirectMethod_Projected_Test):
    pass


class IterMethod_Projected_Test(IterMethodTest, DirectMethod_Projected_Test):
    pass


class PhaseMethod_Projected_Test(PhaseMethodTest, DirectMethod_Projected_Test):
    pass


class DirectMethod_MultiProj_Test(DirectMethodTest):

    def _set_kwargs(self):
        return {'orthogonal_basis': [LaguerreBasis(0.01, 3),
                                     LaguerreBasis(0.01, 5),
                                     LaguerreBasis(0.01, 0),
                                     LaguerreBasis(0.01, 5)]}


class OrderMethod_MultiProj_Test(OrderMethodTest, DirectMethod_MultiProj_Test):
    pass


class TermMethod_MultiProj_Test(TermMethodTest, DirectMethod_MultiProj_Test):
    pass


class IterMethod_MultiProj_Test(IterMethodTest, DirectMethod_MultiProj_Test):
    pass


class PhaseMethod_MultiProj_Test(PhaseMethodTest, DirectMethod_MultiProj_Test):
    pass


class DirectMethodHammersteinTest(DirectMethodTest):

    def _set_kwargs(self):
        return {'M': 3, 'system_type': 'hammerstein'}


class OrderMethodHammersteinTest(DirectMethodHammersteinTest, OrderMethodTest):
    pass


class TermMethodHammersteinTest(DirectMethodHammersteinTest, TermMethodTest):
    pass


class IterMethodHammersteinTest(DirectMethodHammersteinTest, IterMethodTest):
    pass


class PhaseMethodHammersteinTest(DirectMethodHammersteinTest, PhaseMethodTest):
    pass


class DirectMethodHammerstein_ListM_Test(DirectMethodHammersteinTest,
                                         DirectMethod_ListM_Test):
    pass


class OrderMethodHammerstein_ListM_Test(DirectMethodHammerstein_ListM_Test,
                                        OrderMethodTest):
    pass


class TermMethodHammerstein_ListM_Test(DirectMethodHammerstein_ListM_Test,
                                       TermMethodTest):
    pass


class IterMethodHammerstein_ListM_Test(DirectMethodHammerstein_ListM_Test,
                                       IterMethodTest):
    pass


class PhaseMethodHammerstein_ListM_Test(DirectMethodHammerstein_ListM_Test,
                                        PhaseMethodTest):
    pass



class DirectMethodHammerstein_Proj_Test(DirectMethodHammersteinTest,
                                        DirectMethod_Projected_Test):
    pass


<<<<<<< HEAD
class KLSTest(DirectMethodTest):

    method = staticmethod(KLS)
    solvers = None
    cast_modes = None

    def _identification(self):
        list_kernels_est = dict()
        list_kernels_est['None'] = \
            self.method(self.input_sig, self.output_data, self.N,
                        **self.kwargs)
        return list_kernels_est


class OrderKLSTest(KLSTest, OrderMethodTest):

    method = staticmethod(orderKLS)


class TermKLSTest(KLSTest, TermMethodTest):

    method = staticmethod(termKLS)


class IterKLSTest(KLSTest, IterMethodTest):

    method = staticmethod(iterKLS)


class PhaseKLSTest(KLSTest, PhaseMethodTest):

    method = staticmethod(phaseKLS)
=======
class OrderMethodHammerstein_Proj_Test(DirectMethodHammerstein_Proj_Test,
                                       OrderMethodTest):
    pass


class TermMethodHammerstein_Proj_Test(DirectMethodHammerstein_Proj_Test,
                                      TermMethodTest):
    pass


class IterMethodHammerstein_Proj_Test(DirectMethodHammerstein_Proj_Test,
                                      IterMethodTest):
    pass


class PhaseMethodHammerstein_Proj_Test(DirectMethodHammerstein_Proj_Test,
                                       PhaseMethodTest):
    pass


class HammersteinWarningTest(unittest.TestCase):

    def test_warning(self):
        self.assertWarns(UserWarning, direct_method, np.arange(30),
                         np.arange(30), 3, M=5, out_form='tri',
                         system_type='hammerstein')
>>>>>>> 324ded59


#==============================================================================
# Functions
#==============================================================================

def generate_output(input_sig, kernels_vec, N, M=None, orthogonal_basis=None,
                    system_type='volterra', by_order=False):
    phi = compute_combinatorial_basis(input_sig, N, system_type=system_type,
                                      M=M, orthogonal_basis=orthogonal_basis,
                                      sorted_by='order')
    L = phi[1].shape[0]
    output_by_order = np.zeros((N, L))
    for n in range(N):
        output_by_order[n, :] = np.dot(phi[n+1], kernels_vec[n+1])
    if by_order:
        return output_by_order
    else:
        return np.sum(output_by_order, axis=0)


def generate_kernels(N, M=None, orthogonal_basis=None, system_type='volterra'):
    _M, is_orthogonal_basis_as_list = _check_parameters(N, system_type, M,
                                                        orthogonal_basis)
    list_nb_coeff = _compute_list_nb_coeff(N, system_type, _M,
                                           orthogonal_basis,
                                           is_orthogonal_basis_as_list)
    kernels_vec = dict()
    for indn, nb_coeff in enumerate(list_nb_coeff):
        kernels_vec[indn+1] = np.random.uniform(low=-1., high=1.,
                                                size=nb_coeff)
    return kernels_vec, list_nb_coeff


#==============================================================================
# Main script
#==============================================================================

if __name__ == '__main__':
    """
    Main script for testing.
    """

    unittest.main()<|MERGE_RESOLUTION|>--- conflicted
+++ resolved
@@ -258,7 +258,34 @@
     pass
 
 
-<<<<<<< HEAD
+class OrderMethodHammerstein_Proj_Test(DirectMethodHammerstein_Proj_Test,
+                                       OrderMethodTest):
+    pass
+
+
+class TermMethodHammerstein_Proj_Test(DirectMethodHammerstein_Proj_Test,
+                                      TermMethodTest):
+    pass
+
+
+class IterMethodHammerstein_Proj_Test(DirectMethodHammerstein_Proj_Test,
+                                      IterMethodTest):
+    pass
+
+
+class PhaseMethodHammerstein_Proj_Test(DirectMethodHammerstein_Proj_Test,
+                                       PhaseMethodTest):
+    pass
+
+
+class HammersteinWarningTest(unittest.TestCase):
+
+    def test_warning(self):
+        self.assertWarns(UserWarning, direct_method, np.arange(30),
+                         np.arange(30), 3, M=5, out_form='tri',
+                         system_type='hammerstein')
+
+
 class KLSTest(DirectMethodTest):
 
     method = staticmethod(KLS)
@@ -291,34 +318,6 @@
 class PhaseKLSTest(KLSTest, PhaseMethodTest):
 
     method = staticmethod(phaseKLS)
-=======
-class OrderMethodHammerstein_Proj_Test(DirectMethodHammerstein_Proj_Test,
-                                       OrderMethodTest):
-    pass
-
-
-class TermMethodHammerstein_Proj_Test(DirectMethodHammerstein_Proj_Test,
-                                      TermMethodTest):
-    pass
-
-
-class IterMethodHammerstein_Proj_Test(DirectMethodHammerstein_Proj_Test,
-                                      IterMethodTest):
-    pass
-
-
-class PhaseMethodHammerstein_Proj_Test(DirectMethodHammerstein_Proj_Test,
-                                       PhaseMethodTest):
-    pass
-
-
-class HammersteinWarningTest(unittest.TestCase):
-
-    def test_warning(self):
-        self.assertWarns(UserWarning, direct_method, np.arange(30),
-                         np.arange(30), 3, M=5, out_form='tri',
-                         system_type='hammerstein')
->>>>>>> 324ded59
 
 
 #==============================================================================
