# -*- coding: utf-8 -*-
"""
Test script for pyvi/identification/methods.py

Notes
-----
Developed for Python 3.6
@author: Damien Bouvier (Damien.Bouvier@ircam.fr)
"""

#==============================================================================
# Importations
#==============================================================================

import itertools as itr
import unittest
import numpy as np
from pyvi.identification.methods import (direct_method, order_method,
                                         term_method, iter_method,
<<<<<<< HEAD
                                         phase_method, _check_parameters,
                                         _compute_list_nb_coeff,
                                          compute_combinatorial_basis)
from pyvi.separation.methods import HPS, PS
=======
                                         phase_method)
from pyvi.separation.methods import HPS, RPS
from pyvi.volterra.combinatorial_basis import (_check_parameters,
                                               _compute_list_nb_coeff,
                                               compute_combinatorial_basis)
>>>>>>> a8cf8103
from pyvi.utilities.orthogonal_basis import LaguerreBasis


#==============================================================================
# Test Class
#==============================================================================

class DirectMethodTest(unittest.TestCase):

    N = 4
    L = 100
    rtol = 0
    atol = 1e-12
    method = staticmethod(direct_method)
    solvers = {'LS', 'QR'}
    cast_modes = {'real', 'imag', 'real-imag'}
    sigma = 1.

    def _set_kwargs(self):
        return {'M': 3}

    def _generate_kernels(self):
        return generate_kernels(self.N, **self.kwargs)

    def _create_input(self):
        return np.random.normal(scale=self.sigma, size=(self.L,))

    def _create_output(self, input_sig):
        return generate_output(input_sig, self.kernels_vec, self.N,
                               **self.kwargs)

    def _identification(self):
        list_kernels_est = dict()
        for solver, cast_mode in itr.product(self.solvers, self.cast_modes):
            list_kernels_est[(solver, cast_mode)] = \
                self.method(self.input_sig, self.output_data, self.N,
                            solver=solver, cast_mode=cast_mode, **self.kwargs)
        return list_kernels_est

    def setUp(self):
        self.kwargs = self._set_kwargs()
        self.kernels_vec, self.length = self._generate_kernels()
        self.input_sig = self._create_input()
        self.output_data = self._create_output(self.input_sig)
        self.list_kernels_est = self._identification()

    def test_check_keys_dict(self):
        keys = set(range(1, self.N+1))
        for key, kernels_est in self.list_kernels_est.items():
            with self.subTest(i=key):
                self.assertSetEqual(set(kernels_est.keys()), keys)

    def test_check_shape_kernels(self):
        for key, kernels_est in self.list_kernels_est.items():
            for n, h in kernels_est.items():
                with self.subTest(i=(n, key)):
                    self.assertEqual(h.shape, (self.length[n-1],))

    def test_check_kernels_are_real(self):
        for key, kernels_est in self.list_kernels_est.items():
            for n, h in kernels_est.items():
                with self.subTest(i=(n, key)):
                    if not np.isrealobj(h):
                        print(h.dtype, np.isrealobj(h), (n, key))
                    self.assertTrue(np.isrealobj(h))

    def test_correct_output(self):
        for key, kernels_est in self.list_kernels_est.items():
            for n, h in kernels_est.items():
                with self.subTest(i=(n, key)):
                    self.assertTrue(np.allclose(h, self.kernels_vec[n],
                                                rtol=self.rtol,
                                                atol=self.atol))


class OrderMethodTest(DirectMethodTest):

    method = staticmethod(order_method)

    def _create_output(self, input_sig):
        return generate_output(input_sig, self.kernels_vec, self.N,
                               by_order=True, **self.kwargs)


class TermMethodTest(DirectMethodTest):

    method = staticmethod(term_method)

    def _create_input(self):
        return super()._create_input() + 1j * super()._create_input()

    def _create_output(self, input_sig):
        sep_method = RPS(self.N)
        input_coll = sep_method.gen_inputs(input_sig)
        output_coll = np.zeros(input_coll.shape)
        for ind in range(input_coll.shape[0]):
            output_coll[ind] = super()._create_output(input_coll[ind])
        _, output_data = sep_method.process_outputs(output_coll, raw_mode=True)
        return output_data


class IterMethodTest(TermMethodTest):

    method = staticmethod(iter_method)

    def _create_output(self, input_sig):
        sep_method = HPS(self.N)
        input_coll = sep_method.gen_inputs(input_sig)
        output_coll = np.zeros(input_coll.shape)
        for ind in range(input_coll.shape[0]):
            output_coll[ind] = generate_output(input_coll[ind],
                                               self.kernels_vec, self.N,
                                               **self.kwargs)
        return sep_method.process_outputs(output_coll)


class PhaseMethodTest(IterMethodTest):

    method = staticmethod(phase_method)


class DirectMethod_ListM_Test(DirectMethodTest):

    def _set_kwargs(self):
        return {'M': [3, 5, 0, 5]}


class OrderMethod_ListM_Test(OrderMethodTest, DirectMethod_ListM_Test):
    pass


class TermMethod_ListM_Test(TermMethodTest, DirectMethod_ListM_Test):
    pass


class IterMethod_ListM_Test(IterMethodTest, DirectMethod_ListM_Test):
    pass


class PhaseMethod_ListM_Test(PhaseMethodTest, DirectMethod_ListM_Test):
    pass


class DirectMethod_Projected_Test(DirectMethodTest):

    def _set_kwargs(self):
        return {'orthogonal_basis': LaguerreBasis(0.01, 3)}


class OrderMethod_Projected_Test(OrderMethodTest, DirectMethod_Projected_Test):
    pass


class TermMethod_Projected_Test(TermMethodTest, DirectMethod_Projected_Test):
    pass


class IterMethod_Projected_Test(IterMethodTest, DirectMethod_Projected_Test):
    pass


class PhaseMethod_Projected_Test(PhaseMethodTest, DirectMethod_Projected_Test):
    pass


class DirectMethod_MultiProj_Test(DirectMethodTest):

    def _set_kwargs(self):
        return {'orthogonal_basis': [LaguerreBasis(0.01, 3),
                                     LaguerreBasis(0.01, 5),
                                     LaguerreBasis(0.01, 0),
                                     LaguerreBasis(0.01, 5)]}


class OrderMethod_MultiProj_Test(OrderMethodTest, DirectMethod_MultiProj_Test):
    pass


class TermMethod_MultiProj_Test(TermMethodTest, DirectMethod_MultiProj_Test):
    pass


class IterMethod_MultiProj_Test(IterMethodTest, DirectMethod_MultiProj_Test):
    pass


class PhaseMethod_MultiProj_Test(PhaseMethodTest, DirectMethod_MultiProj_Test):
    pass


class DirectMethodHammersteinTest(DirectMethodTest):

    def _set_kwargs(self):
        return {'M': 3, 'system_type': 'hammerstein'}


class OrderMethodHammersteinTest(DirectMethodHammersteinTest, OrderMethodTest):
    pass


class TermMethodHammersteinTest(DirectMethodHammersteinTest, TermMethodTest):
    pass


class IterMethodHammersteinTest(DirectMethodHammersteinTest, IterMethodTest):
    pass


class PhaseMethodHammersteinTest(DirectMethodHammersteinTest, PhaseMethodTest):
    pass


class DirectMethodHammerstein_ListM_Test(DirectMethodHammersteinTest,
                                         DirectMethod_ListM_Test):
    pass


class OrderMethodHammerstein_ListM_Test(DirectMethodHammerstein_ListM_Test,
                                        OrderMethodTest):
    pass


class TermMethodHammerstein_ListM_Test(DirectMethodHammerstein_ListM_Test,
                                       TermMethodTest):
    pass


class IterMethodHammerstein_ListM_Test(DirectMethodHammerstein_ListM_Test,
                                       IterMethodTest):
    pass


class PhaseMethodHammerstein_ListM_Test(DirectMethodHammerstein_ListM_Test,
                                        PhaseMethodTest):
    pass



class DirectMethodHammerstein_Proj_Test(DirectMethodHammersteinTest,
                                        DirectMethod_Projected_Test):
    pass


class OrderMethodHammerstein_Proj_Test(DirectMethodHammerstein_Proj_Test,
                                       OrderMethodTest):
    pass


class TermMethodHammerstein_Proj_Test(DirectMethodHammerstein_Proj_Test,
                                      TermMethodTest):
    pass


class IterMethodHammerstein_Proj_Test(DirectMethodHammerstein_Proj_Test,
                                      IterMethodTest):
    pass


class PhaseMethodHammerstein_Proj_Test(DirectMethodHammerstein_Proj_Test,
                                       PhaseMethodTest):
    pass


class HammersteinWarningTest(unittest.TestCase):

    def test_warning(self):
        self.assertWarns(UserWarning, direct_method, np.arange(30),
                         np.arange(30), 3, M=5, out_form='tri',
                         system_type='hammerstein')


#==============================================================================
# Functions
#==============================================================================

def generate_output(input_sig, kernels_vec, N, M=None, orthogonal_basis=None,
                    system_type='volterra', by_order=False):
    phi = compute_combinatorial_basis(input_sig, N, system_type=system_type,
                                      M=M, orthogonal_basis=orthogonal_basis,
                                      sorted_by='order')
    L = phi[1].shape[0]
    output_by_order = np.zeros((N, L))
    for n in range(N):
        output_by_order[n, :] = np.dot(phi[n+1], kernels_vec[n+1])
    if by_order:
        return output_by_order
    else:
        return np.sum(output_by_order, axis=0)


def generate_kernels(N, M=None, orthogonal_basis=None, system_type='volterra'):
    _M, is_orthogonal_basis_as_list = _check_parameters(N, system_type, M,
                                                        orthogonal_basis)
    list_nb_coeff = _compute_list_nb_coeff(N, system_type, _M,
                                           orthogonal_basis,
                                           is_orthogonal_basis_as_list)
    kernels_vec = dict()
    for indn, nb_coeff in enumerate(list_nb_coeff):
        kernels_vec[indn+1] = np.random.uniform(low=-1., high=1.,
                                                size=nb_coeff)
    return kernels_vec, list_nb_coeff


#==============================================================================
# Main script
#==============================================================================

if __name__ == '__main__':
    """
    Main script for testing.
    """

    unittest.main()<|MERGE_RESOLUTION|>--- conflicted
+++ resolved
@@ -17,18 +17,10 @@
 import numpy as np
 from pyvi.identification.methods import (direct_method, order_method,
                                          term_method, iter_method,
-<<<<<<< HEAD
                                          phase_method, _check_parameters,
                                          _compute_list_nb_coeff,
                                           compute_combinatorial_basis)
-from pyvi.separation.methods import HPS, PS
-=======
-                                         phase_method)
 from pyvi.separation.methods import HPS, RPS
-from pyvi.volterra.combinatorial_basis import (_check_parameters,
-                                               _compute_list_nb_coeff,
-                                               compute_combinatorial_basis)
->>>>>>> a8cf8103
 from pyvi.utilities.orthogonal_basis import LaguerreBasis
 
 
