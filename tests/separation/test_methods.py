# -*- coding: utf-8 -*-
"""
Test script for pyvi/separation/methods.py

Notes
-----
Developed for Python 3.6
@author: Damien Bouvier (Damien.Bouvier@ircam.fr)
"""

#==============================================================================
# Importations
#==============================================================================

import unittest
import numpy as np
import pyvi.separation.methods as sep
from pyvi.utilities import binomial, rms


#==============================================================================
# Test Class
#==============================================================================

class _OrderSeparationMethodGlobalTest():

    method = dict()
    input_dtype = {'AS': 'float',
                   'CPS': 'complex',
                   'PS': 'complex',
                   'PAS': 'complex'}
    signal_dtype = {'AS': 'float',
                    'CPS': 'complex',
                    'PS': 'float',
                    'PAS': 'float'}
    true_input_func = {'AS': lambda x: x,
                       'CPS': lambda x: x,
                       'PS': lambda x: np.real(x),
                       'PAS': lambda x: np.real(x)}
    tol = 5e-10
    N = [4, 5]
    L = 1000

    def setUp(self, **kwargs):
        self.order_est = dict()
        self.order_true = dict()
        self.constant_term = kwargs.get('constant_term', False)
        for method_name, method_class in self.method.items():
            for N in self.N:
                key = (method_name, N)
                if self.input_dtype[method_name] == 'float':
                    input_sig = np.random.normal(size=(self.L,))
                elif self.input_dtype[method_name] == 'complex':
                    input_sig = np.random.normal(size=(self.L,)) + \
                                1j * np.random.normal(size=(self.L,))
                method = method_class(N, **kwargs)
                input_coll = method.gen_inputs(input_sig)
                output_coll = np.zeros(input_coll.shape,
                                       dtype=self.signal_dtype[method_name])
                for ind in range(input_coll.shape[0]):
                    output_coll[ind] = \
                        generate_output(input_coll[ind], N,
                                        constant_term=self.constant_term)
                else:
                    self.order_est[key] = method.process_outputs(output_coll)
                input_sig = self.true_input_func[method_name](input_sig)
                self.order_true[key] = \
                    generate_output(input_sig, N, by_order=True,
                                    constant_term=self.constant_term)

    def test_shape(self):
        for (method, N), val in self.order_est.items():
            with self.subTest(i=(method, N)):
                _N = N+1 if self.constant_term else N
                self.assertEqual(val.shape, (_N, self.L))

    def test_correct_output(self):
        for (method, N), val in self.order_est.items():
            with self.subTest(i=(method, N)):
                error = rms(val - self.order_true[(method, N)])
                self.assertTrue(error < self.tol)


class NoKwargsTestCase(_OrderSeparationMethodGlobalTest, unittest.TestCase):

    method = {'AS': sep.AS,
              'CPS': sep.CPS,
              'PS': sep.PS,
              'PAS': sep.PAS}


class GainTestCase(_OrderSeparationMethodGlobalTest, unittest.TestCase):

    method = {'AS': sep.AS,
              'PAS': sep.PAS}
    tol = 1e-10

    def setUp(self):
        super().setUp(gain=1.5)


class NegativeGainTestCase(_OrderSeparationMethodGlobalTest,
                           unittest.TestCase):

    method = {'AS': sep.AS}

    def setUp(self):
        super().setUp(negative_gain=False)


class NbAmpTestCase(_OrderSeparationMethodGlobalTest, unittest.TestCase):

    method = {'AS': sep.AS}

    def setUp(self):
        super().setUp(nb_amp=3*max(self.N))


class NbPhaseTestCase(_OrderSeparationMethodGlobalTest, unittest.TestCase):

    method = {'CPS': sep.CPS,
              'PS': sep.PS,
              'PAS': sep.PAS}
    tol = 5e-10

    def setUp(self):
        super().setUp(nb_phase=32)


class RhoTestCase(_OrderSeparationMethodGlobalTest, unittest.TestCase):

    method = {'CPS': sep.CPS}
    atol = {'CPS': 5e-10}

    def setUp(self):
        super().setUp(rho=2.)


class ConstantTermTestCase(_OrderSeparationMethodGlobalTest,
                           unittest.TestCase):

    method = {'AS': sep.AS,
              'CPS': sep.CPS,
              'PS': sep.PS,
              'PAS': sep.PAS}

    def setUp(self):
        super().setUp(constant_term=True)


class PS_RawModeTestCase(unittest.TestCase):

    method = sep.PS

    def setUp(self):
        self.N = 3
        self.L = 10000
        method = self.method(self.N)
        output_coll = np.zeros((method.K, self.L))
        _, self.term_est = method.process_outputs(output_coll, raw_mode=True)

    def test_keys(self):
        keys = dict()
        for n in range(1, self.N+1):
            for k in range(n//2 + 1):
                keys[(n, k)] = ()
        self.assertEqual(self.term_est.keys(), keys.keys())


class PAS_RawModeTestCase(PS_RawModeTestCase):

    method = sep.PAS


class HPS_Test(_OrderSeparationMethodGlobalTest, unittest.TestCase):

    method = sep.HPS
    tol = 1e-14
    N = 5

    def setUp(self, **kwargs):
        phase_vec = 2 * np.pi * np.arange(self.L)/self.L
        input_sig = np.exp(1j * phase_vec)
        power_vec = np.arange(1, self.N+1)

        method = self.method(self.N, **kwargs)
        input_coll = method.gen_inputs(input_sig)
        output_coll = np.zeros(input_coll.shape, dtype='complex')
        for ind in range(input_coll.shape[0]):
            tmp = input_coll[ind][np.newaxis, :]**power_vec[:, np.newaxis]
            output_coll[ind] = np.sum(tmp, axis=0)
        self.homophase_est = method.process_outputs(output_coll)

        self.nb_phase = 2*self.N+1
        self.homophase_true = np.zeros((self.nb_phase, self.L),
                                       dtype='complex')
        for p in range(-self.N, self.N+1):
            ind = p % self.nb_phase
            if p:
                start = abs(p)
            else:
                start = 2
            for n in range(start, self.N+1, 2):
                q = (n - p) // 2
                fac = binomial(n, q) / 2**n
                self.homophase_true[ind] += fac * np.exp(1j * p * phase_vec)

    def test_shape(self):
        self.assertEqual(self.homophase_est.shape, (2*self.N+1, self.L))

    def test_correct_output(self):
        error = rms(self.homophase_est - self.homophase_true)
        self.assertTrue(error < self.tol)


class HPS_NbPhaseTestCase(HPS_Test):

    def setUp(self):
        super().setUp(nb_phase=32)


class HPS_GenInputsTestCase(unittest.TestCase):

    def setUp(self):
        self.N = 3
        self.L = 10000
        self.method = sep.HPS(self.N)

    def test_gen_inputs(self):
        for dtype, return_cplx, out_type in (('float', True, tuple),
                                             ('float', False, np.ndarray),
                                             ('complex', True, np.ndarray),
                                             ('complex', False, np.ndarray)):
            with self.subTest(i=(dtype, return_cplx)):
                input_sig = np.zeros((self.L,), dtype=dtype)
                outputs = self.method.gen_inputs(input_sig,
                                                 return_cplx_sig=return_cplx)
                self.assertIsInstance(outputs, out_type)


class WarningsNbAmpTestCase(unittest.TestCase):

    def test_warnings_CPS(self):
        self.assertWarns(UserWarning, sep.AS, 3, nb_amp=2)


class WarningsNbPhaseTestCase(unittest.TestCase):

    def test_warnings_CPS(self):
        self.assertWarns(UserWarning, sep.CPS, 3, nb_phase=2)

    def test_warnings_HPS(self):
        self.assertWarns(UserWarning, sep.HPS, 3, nb_phase=5)


class ASBestGainTest(unittest.TestCase):

    best_gains = [(3, {}, 0.52662910),
                  (3, {'negative_gain': True}, 0.52662910),
                  (3, {'negative_gain': False}, 0.53977263),
                  (3, {'nb_amp': 10}, 0.66459128),
                  (9, {}, 0.79174226),
                  (3, {'constant_term': True}, 0.52179740),
                  (3, {'negative_gain': True, 'constant_term': True},
                   0.52179740),
                  (3, {'negative_gain': False, 'constant_term': True},
                   0.47381948),
                  (3, {'nb_amp': 10, 'constant_term': True}, 0.72635961),
                  (9, {'constant_term': True}, 0.79454131)]
    tol = 1e-8
    method = sep.AS

    def test_correct(self):
        for N, kwargs, ref in self.best_gains:
            with self.subTest(i=(N, kwargs)):
                val = self.method.best_gain(N, tol=self.tol, **kwargs)
                error = abs(ref - val)
                self.assertTrue(error < self.tol)


class PASBestGainTest(ASBestGainTest):
<<<<<<< HEAD
    best_gains = [(3, {}, 0.53896221),
                  (5, {}, 0.64621028),
                  (9, {}, 0.76971949)]
    method = sep.PAS
=======
    best_gains = [(3, {}, 0.52662911),
                  (5, {}, 0.66150378),
                  (9, {}, 0.79174226),
                  (3, {'constant_term': True}, 0.52179740),
                  (5, {'constant_term': True}, 0.66494311),
                  (9, {'constant_term': True}, 0.79454131)]
>>>>>>> 2f2a6525


#==============================================================================
# Functions
#==============================================================================

def generate_output(input_sig, N, by_order=False, constant_term=False):
    output_by_order = np.zeros((N, len(input_sig)), dtype=input_sig.dtype)
    for n in range(N):
        output_by_order[n, :] = input_sig**(n+1)
        output_by_order[n, 1:] += input_sig[:-1]**(n+1)
        output_by_order[n, 1:] -= 2*input_sig[:-1]**n * input_sig[1:]
    if constant_term:
        _term_cst = np.ones((1, len(input_sig)))
        output_by_order = np.concatenate((_term_cst, output_by_order), axis=0)
    if by_order:
        return output_by_order
    else:
        return np.sum(output_by_order, axis=0)


#==============================================================================
# Main script
#==============================================================================

if __name__ == '__main__':
    """
    Main script for testing.
    """

    unittest.main()<|MERGE_RESOLUTION|>--- conflicted
+++ resolved
@@ -279,19 +279,16 @@
 
 
 class PASBestGainTest(ASBestGainTest):
-<<<<<<< HEAD
+
     best_gains = [(3, {}, 0.53896221),
+                  (4, {}, 0.67276061),
                   (5, {}, 0.64621028),
-                  (9, {}, 0.76971949)]
+                  (9, {}, 0.76971949),
+                  (3, {'constant_term': True}, 0.53896221),
+                  (4, {'constant_term': True}, 0.53964988),
+                  (5, {'constant_term': True}, 0.64621028),
+                  (9, {'constant_term': True}, 0.76971949)]
     method = sep.PAS
-=======
-    best_gains = [(3, {}, 0.52662911),
-                  (5, {}, 0.66150378),
-                  (9, {}, 0.79174226),
-                  (3, {'constant_term': True}, 0.52179740),
-                  (5, {'constant_term': True}, 0.66494311),
-                  (9, {'constant_term': True}, 0.79454131)]
->>>>>>> 2f2a6525
 
 
 #==============================================================================
