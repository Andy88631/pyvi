# -*- coding: utf-8 -*-
"""
Configuration script for pyvi package.

Notes
-----
@author: bouvier (bouvier@ircam.fr)
         Damien Bouvier, IRCAM, Paris

Last modified on 05 July 2017
Developed for Python 3.6.1
"""

__author__ = "Damien Bouvier"
__maintainer__ = "Damien Bouvier"
<<<<<<< HEAD
__version__ = "0.3.3"
=======
__version__ = "0.3.4"
>>>>>>> 17dd0f09

#from . import system
#from . import utilities<|MERGE_RESOLUTION|>--- conflicted
+++ resolved
@@ -7,17 +7,13 @@
 @author: bouvier (bouvier@ircam.fr)
          Damien Bouvier, IRCAM, Paris
 
-Last modified on 05 July 2017
+Last modified on 12 July 2017
 Developed for Python 3.6.1
 """
 
 __author__ = "Damien Bouvier"
 __maintainer__ = "Damien Bouvier"
-<<<<<<< HEAD
-__version__ = "0.3.3"
-=======
 __version__ = "0.3.4"
->>>>>>> 17dd0f09
 
 #from . import system
 #from . import utilities