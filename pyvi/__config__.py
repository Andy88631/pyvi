--- conflicted
+++ resolved
@@ -10,9 +10,5 @@
 
 __author__ = "Damien Bouvier"
 __maintainer__ = "Damien Bouvier"
-<<<<<<< HEAD
-__version__ = "0.5.1"
-=======
 __version__ = "0.5.2"
->>>>>>> aae12f29
 __author_email__ = 'Damien.Bouvier@ircam.fr'