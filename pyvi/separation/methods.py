--- conflicted
+++ resolved
@@ -528,13 +528,8 @@
 
         factors = []
         for ii, nb_phase in enumerate(self.nb_phase_vec):
-<<<<<<< HEAD
-            factors.append(
-                self.amp_vec[ii] * self._gen_phase_factors(nb_phase))
-=======
             factors.append(self.amp_vec[ii] *
                            self._gen_phase_factors(nb_phase))
->>>>>>> e9202d65
 
         _SeparationMethod.__init__(self, N, np.sum(self.nb_phase_vec),
                                    np.concatenate(factors))
